--- conflicted
+++ resolved
@@ -1,24 +1,5 @@
 {% extends 'base.html' %}
 
-<<<<<<< HEAD
- <!-- Header -->
- {% block head %}
-     <head>
-       <title>File Upload</title>
-     </head>
- {% endblock %}
-
- <!-- Body -->
- {% block body %}
-     <body>
-       <h1>File Upload</h1>
-       <form method="POST" action="" enctype="multipart/form-data">
-         <p><input type="file" name="file"></p>
-         <p><input type="submit" value="Submit"></p>
-       </form>
-     </body>
- {% endblock %}
-=======
 <!-- Header -->
 {% block head %}
     <head>
@@ -35,5 +16,4 @@
         <p><input type="submit" value="Submit"></p>
       </form>
     </body>
-{% endblock %}
->>>>>>> ff62b3de
+{% endblock %}